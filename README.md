# Metaboss

The Solana Metaplex NFT 'Swiss Army Knife' tool. 

Current supported features:

* Decode the metadata of a token mint account

* Mint new NFTs from a JSON file

* Set `primary_sale_happened` bool on an NFT's metadata

* Set `update_authorty` address on an NFT's metadata

* Verify a creator by signing the metadata accounts for all tokens in a list, for a given candy machine id or a single mint account

* Get a snapshot of current NFT holders for a given candy machine ID or update authority

* Get a list of mint accounts for a given candy machine ID or update authority

* Get a list of all candy machine state and config accounts for a given update authority

* Update all metadata Data struct fields for a NFT

* Update just the URI for a NFT

  

Suggestions and PRs welcome!



## Install From Source

Install [Rust](https://www.rust-lang.org/tools/install).

```bash
curl --proto '=https' --tlsv1.2 -sSf https://sh.rustup.rs | sh
```

Clone the source:

```bash
git clone git@github.com:samuelvanderwaal/metaboss.git
```

or

```bash
git clone https://github.com/samuelvanderwaal/metaboss.git
```

Change directory and check out the `main` branch:

```bash
cd metaboss
git checkout main
```

Install or build with Rust:

```bash
cargo install --path ./
```

or

```bash
cargo build --release
```



## Binaries

Linux, MacOS and Windows binaries available in [releases](https://github.com/samuelvanderwaal/metaboss/releases), thanks to CI work done by [Kartik Soneji](https://github.com/KartikSoneji).



## Examples

### Update the URI of an existing NFT

```bash
metaboss update uri -k ~/.config/solana/devnet.json -a CQNKXw1rw2eWwi812Exk4cKUjKuomZ2156STGRyXd2Mp -u https://arweave.net/N36gZYJ6PEH8OE11i0MppIbPG4VXKV4iuQw1zaq3rls
```



### Mint a new NFT

Prepare a JSON file.

```json
// new_nft.json
{
    "name": "TestNFT2",
    "symbol": "TNFT",
    "uri": "https://arweave.net/FPGAv1XnyZidnqquOdEbSY6_ES735ckcDTdaAtI7GFw",
    "seller_fee_basis_points": 200,
    "creators": [
        {
            "address": "AVdBTNhDqYgXGaaVkqiaUJ1Yqa61hMiFFaVRtqwzs5GZ",
            "verified": false,
            "share": 50
        },
        {
            "address": "42NevAWA6A8m9prDvZRUYReQmhNC3NtSZQNFUppPJDRB",
            "verified": false,
            "share": 50
        }
    ]
}
```

Call command. In this case we do not set `--receiver` so we mint directly to the `keypair` address.

```bash
metaboss mint one -k ~/.config/solana/devnet.json -d ./new_nft.json
```



### Snapshot Candy Machine Mint Accounts

We call the command with no output specified so it creates the file in the current directory.

```bash
metaboss snapshot mints -c BHZWQEtGRMs7voC7vDyVQCXawB1P6UvxG899ATGwxmaR
```

The file `BHZWQEtGRMs7voC7vDyVQCXawB1P6UvxG899ATGwxmaR_mint_accounts.json` is created with the contents:

```json
[
  "D5ycm2mgBWDR37QVkvM389x84V4ux48bSeHLeiHPtX28",
  "4kYdMRRYtXjmkusgKEBntSXLDhqkHNE57GF3RPdtx6MW",
  "J8xuCFCeBRESoXewtMwrrpVUGikUG3B1WznNdLffyymz",
  "4gRtRjrbD7g5ZKUvSVA1tYMK9LZqz6uWuSc3rKeinySh"
]
```

Looks like this is a new candy machine with only one token minted. 



## Options

-r, --rpc <rpc> The RPC endpoint to use for commands. 

Metaboss will try to read your Solana config settings for both the RPC endpoint and also the Commitment setting by reading from `$HOME/.config/solana/cli/config.yml`. If it can't find a config file it defaults to using ` https://api.devnet.solana.com` and `confirmed`. 

Running Metaboss with the `--rpc` option will override the above with whatever RPC endpoint the user provides. 

##### Usage

```bash
metaboss -r https://api.mainnet-beta.solana.com <SUBCOMMAND>
```

Please don't abuse public APIs or you may get rate-limited. If you have heavy work to do, use a private RPC such as from [QuickNode](https://www.quicknode.com/) or [Triton](https://rpcpool.com/#/).




## Subcommands

### Decode

The Decode subcommand retrieves binary data from accounts on chain and decodes it into human-readable JSON files.

#### Decode Mint

 Decodes a mint account's metadata into a JSON file. It accepts either a single account or a list of accounts.

##### Usage

```bash
metaboss decode mint --account <MINT_ACCOUNT> -o <OUPUT_DIRECTORY>
```

The command will write the metadata JSON file to the output directory with the mint account as the name: e.g. `CQNKXw1rw2eWwi812Exk4cKUjKuomZ2156STGRyXd2Mp.json`. The output option defaults to the current directory.

```bash
metaboss decode mint --list-file <LIST_FILE> -o <OUPUT_DIRECTORY>
```

The JSON list file should be an array of mint accounts to be decoded:

```json
["xSy...", "Cnb..." ...]
```

The command will write each metadata JSON file to the output directory as a separate file with the mint account as the name: e.g. `CQNKXw1rw2eWwi812Exk4cKUjKuomZ2156STGRyXd2Mp.json`. The output option defaults to the current directory.



### Help

Displays list of commands and options for the program.



### Mint

Mint new NFTs from JSON files.

<<<<<<< HEAD
Get mint accounts for a candy machine or an update authority. Specify *either* a candy machine id, *or* an update authority, but not both and at least one.
=======
#### Mint One
>>>>>>> 87d563ed

Mint a single NFT from a JSON file.

##### Usage

```bash
metaboss mint one --keypair <KEYPAIR> --nft-data-file <PATH_TO_NFT_DATA_FILE> --receiver <RECEIVER_ADDRESS>
```

The JSON files should contain all the necessary data required to create an NFT's metadata fields. Creator `verified` fields must be false unless the creator is also the `keypair`.

Example JSON file:

```json
{
    "name": "TestNFT1",
    "symbol": "TNFT",
    "uri": "https://arweave.net/FPGAv1XnyZidnqquOdEbSY6_ES735ckcDTdaAtI7GFw",
    "seller_fee_basis_points": 100,
    "creators": [
        {
            "address": "PanbgtcTiZ2PveV96t2FHSffiLHXXjMuhvoabUUKKm8",
            "verified": false,
            "share": 100
        }
    ]
}

```

If `receiver` is set, the NFT will be minted directly to the receiver's address, otherwise it is minted to `keypair`. Observant users may note that with a simple bash script this allows airdrops to be deployed with Metaboss.

#### Mint List

Mint multiple NFTs from a list of JSON files.

##### Usage

```bash
metaboss mint list --keypair <KEYPAIR> --nft-data-dir <PATH_TO_NFT_DATA_FILE> --receiver <RECEIVER_ADDRESS>
```

This command functions the same as `mint one` except instead of a single JSON file, provide a path to a directory with multiple JSON files, one for each NFT to be minted. 

By default, new NFTs are minted as mutable, to make them immutable use the `--immutable` option.



<<<<<<< HEAD
**Warning: This command modifies your NFT and is for advanced users. Ensure you understand what the command does and
how it affects your NFT. Use with caution.**
=======
### Set
>>>>>>> 87d563ed

**Warning: These commands modify your NFT and are for advanced users. Use with caution.**

Set non-Data struct values for a NFT.

#### Set Primary-Sale-Happened

Set `primary_sale_happened` to be `true`.

```bash
metaboss set primary-sale-happened --keypair <PATH_TO_KEYPAIR> --account <MINT_ACCOUNT>
```

Outputs a TxId to the command line so you can check the result.

#### Set Update-Authority

Set `update_authority` to a different public key. 

```bash
metaboss set primary-sale-happened --keypair <PATH_TO_KEYPAIR> --account <MINT_ACCOUNT> --new-update-authority <NEW_UPDATE_AUTHORITY>
```

<<<<<<< HEAD
**Warning: This command modifies your NFT and is for advanced users. Ensure you understand what the command does and
how it affects your NFT. Use with caution.**
=======
>>>>>>> 87d563ed


### Sign

**Warning: These commands modify your NFT and are for advanced users. Use with caution.**

Sign metadata for an unverified creator.

#### Sign One

Sign the metadata for a single mint account.

##### Usage

```bash
metaboss sign one --keypair <PATH_TO_KEYPAIR> --account <MINT_ACCOUNT>
```

Outputs a TxId to the command line so you can check the result.

#### Sign All

Sign all metadata from a JSON list or for a given candy machine id.

##### Usage

```bash
metaboss sign all --keypair <PATH_TO_KEYPAIR> --candy-machine-id <CANDY_MACHINE_ID>
```

```bash
metaboss sign all --keypair <PATH_TO_KEYPAIR> --mint-accounts-file <PATH_TO_MINT_ACCOUNTS_FILE>
```

For the latter usage, the mint accounts file should be a JSON file with a list of mint accounts to be signed:

```json
[
    "C2eGm8iQPnKVWxakyo8QhwJUvYrZHKF52DPQuAejpTWG",
    "8GcRqxy4VAocTcAkoxCXkPCEmM36HMtjBc8ZarWhAD6o",
    "CK2npuck3WTRNFXSdZv8YjudJJEa69EVGd6GFfeSzfGP"
]
```

Outputs a TxId to the command line so you can check the result.



### Snapshot

Get snapshots of various blockchain states.

<<<<<<< HEAD
**Warning: This command modifies your NFT and is for advanced users. Ensure you understand what the command does and
how it affects your NFT. Use with caution.**

Update all [Data](https://github.com/metaplex-foundation/metaplex/blob/f1962b5d6f32b6dc3e77cd8fee07cf9e404c38e8/rust/token-metadata/program/src/state.rs#L73) fields on a single NFT's metadata account by reading new values for it *from* a URI JSON file. 

**Warning: If your NFT was minted from a candy machine, this command will remove your candy machine as a creator. If you do not wish to do this, do not use this command. The next release will have a more granular update option.**
=======
#### Snapshot CM-Accounts

Snapshot all candy machine config and state accounts for a given update_authority.
>>>>>>> 87d563ed

##### Usage

```bash
metaboss snapshot cm-accounts --update-authority <UPDATE_AUTHORITY> --output <OUTPUT_DIR>
```

Creates a JSON file in the output directory with the name format of `<UPDATE_AUTHORITY>_accounts.json`, consisting of an object with the fields `config_accounts` and `candy_machine_accounts`:

```json
{
    "config_accounts": [
        {
            "address": "2XBqwwTLf24ACPR3BDSEKCB95PZiAwYySeX1LyN3FKDL",
            "data_len": 1456
        },
        {
            "address": "9tNkktGZhLiWHkc4JhoTYvMLXEVA8qauSVeFwyiRPCsT",
            "data_len": 1216
        }
    ],
    "candy_machine_accounts": [
        {
            "address": "DwoPaGFxJpGRq3kZQBNfBroCGaS9Hdg2rpFHJpD2iBhW",
            "data_len": 529
        },
        {
            "address": "CpFAvcReAkmxWiL7jwDjBKD9jX1Bi1Lky4bHwMkgCuxc",
            "data_len": 529
        }
    ]
}
```



<<<<<<< HEAD
**Warning: This command modifies your NFT and is for advanced users. Ensure you understand what the command does and
how it affects your NFT. Use with caution.**

Update all [Data](https://github.com/metaplex-foundation/metaplex/blob/f1962b5d6f32b6dc3e77cd8fee07cf9e404c38e8/rust/token-metadata/program/src/state.rs#L73) fields on a list of NFTs' metadata accounts by reading new values for it *from* provided new URIs.

**Warning: If your NFTs were minted from a candy machine, this command will remove your candy machine as a creator. If you do not wish to do this, do not use this command. The next release will have a more granular update option.**
=======
#### Snapshot Holders

Snapshot all current holders of NFTs filtered by candy_machine_id or update_authority

##### Usage

```bash
metaboss snapshot holders --candy-machine-id <CANDY_MACHINE_ID> --output <OUTPUT_DIR>
```

or
>>>>>>> 87d563ed

```bash
metaboss snapshot holders --update_authority <UPDATE_AUTHORITY> --output <OUTPUT_DIR>
```

Creates a JSON file in the output directory with the name format of `<CANDY_MACHINE_ID/UPDATE_AUTHORITY>_holders.json` consisting of an array of objects with the following fields:

* owner wallet -- the holder of the token
* associated token account -- the token account the NFT is stored at
* mint account -- the token mint account for the NFT
* metadata account -- the metadata account decorating the mint account that defines the NFT

Example file:

```json
[
    {
        "owner_wallet": "42NevAWA6A8m9prDvZRUYReQmhNC3NtSZQNFUppPJDRB",
        "associated_token_address": "7yGA66LYDU7uoPW2x9jrUKaDWTs9jqZ5cSNKR1VaLQdw",
        "mint_account": "C2eGm8iQPnKVWxakyo8QhwJUvYrZHKF52DPQuAejpTWG",
        "metadata_account": "8WTA3sLxwRNDKHxZFbn2CFo3FX1ZP59EqrvuDPLbmmWV"
    }
]
```



#### Snapshot Mints

Snapshot all mint accounts for a given candy machine id or update authority

##### Usage

```bash
metaboss snapshot mints --candy-machine-id <CANDY_MACHINE_ID> --output <OUTPUT_DIR>
```

or

```bash
metaboss snapshot mints --update_authority <UPDATE_AUTHORITY> --output <OUTPUT_DIR>
```

Creates a JSON file in the output directory with the name format of `<CANDY_MACHINE_ID/UPDATE_AUTHORITY>_mint_accounts.json` consisting of an array of mint accounts.

```json
[
 "CQNKXw1rw2eWwi812Exk4cKUjKuomZ2156STGRyXd2Mp", 			    "5pgGJ5npeMxBzTiQctDgoofEVGSwZMYm3QMz4F4NDShz",
 "8GcRqxy4VAocTcAkoxCXkPCEmM36HMtjBc8ZarWhAD6o"
]

```



### Update

**Warning: These commands modify your NFT and are for advanced users. Use with caution.**

Update various aspects of an NFT.

#### Update Data

Update the `Data` struct on a NFT from a JSON file.

##### Usage

```bash
metaboss update data --keypair <PATH_TO_KEYPAIR> --account <MINT_ACCOUNT> --new-data-file <PATH_TO_NEW_DATA_FILE>
```

The JSON file should include all the fields of the metadata `Data` struct and should match `creator` `verified` bools for existing creators. E.g. if your NFT was minted by the Metaplex Candy Machine program, and you wish to keep your candy machine as a verified creator *you must add the candy machine to your creators array with `verified` set to `true`*. 

**Make sure you understand how the Metaplex Metadata `Data` struct works and how this command will affect your NFT. Always test on `devnet` before running on mainnet. **

```json
{
    "name": "FerrisCrab #4",
    "symbol": "FERRIS",
    "uri": "https://arweave.net/N36gZYJ6PEH8OE11i0MppIbPG4VXKV4iuQw1zaq3rls",
    "seller_fee_basis_points": 100,
    "creators": [
        {
            "address": "<YOUR_CANDY_MACHINE_ID>",
            "verified": true,
            "share": 0
        },
        {
            "address": "<KEYPAIR_CREATOR>",
            "verified": true,
            "share": 50
        },
        {
            "address": "42NevAWA6A8m9prDvZRUYReQmhNC3NtSZQNFUppPJDRB",
            "verified": false,
            "share": 50
        }
    ]
}

```



Outputs a TxId to the command line so you can check the result.

#### Update URI

Update the metadata URI, keeping the rest of the `Data` struct the same.

##### Usage

```bash
metaboss update uri --keypair <PATH_TO_KEYPAIR> --account <MINT_ACCOUNT> --new-uri <NEW_URI>
```
<|MERGE_RESOLUTION|>--- conflicted
+++ resolved
@@ -205,11 +205,7 @@
 
 Mint new NFTs from JSON files.
 
-<<<<<<< HEAD
-Get mint accounts for a candy machine or an update authority. Specify *either* a candy machine id, *or* an update authority, but not both and at least one.
-=======
 #### Mint One
->>>>>>> 87d563ed
 
 Mint a single NFT from a JSON file.
 
@@ -258,12 +254,7 @@
 
 
 
-<<<<<<< HEAD
-**Warning: This command modifies your NFT and is for advanced users. Ensure you understand what the command does and
-how it affects your NFT. Use with caution.**
-=======
 ### Set
->>>>>>> 87d563ed
 
 **Warning: These commands modify your NFT and are for advanced users. Use with caution.**
 
@@ -287,11 +278,6 @@
 metaboss set primary-sale-happened --keypair <PATH_TO_KEYPAIR> --account <MINT_ACCOUNT> --new-update-authority <NEW_UPDATE_AUTHORITY>
 ```
 
-<<<<<<< HEAD
-**Warning: This command modifies your NFT and is for advanced users. Ensure you understand what the command does and
-how it affects your NFT. Use with caution.**
-=======
->>>>>>> 87d563ed
 
 
 ### Sign
@@ -344,18 +330,9 @@
 
 Get snapshots of various blockchain states.
 
-<<<<<<< HEAD
-**Warning: This command modifies your NFT and is for advanced users. Ensure you understand what the command does and
-how it affects your NFT. Use with caution.**
-
-Update all [Data](https://github.com/metaplex-foundation/metaplex/blob/f1962b5d6f32b6dc3e77cd8fee07cf9e404c38e8/rust/token-metadata/program/src/state.rs#L73) fields on a single NFT's metadata account by reading new values for it *from* a URI JSON file. 
-
-**Warning: If your NFT was minted from a candy machine, this command will remove your candy machine as a creator. If you do not wish to do this, do not use this command. The next release will have a more granular update option.**
-=======
 #### Snapshot CM-Accounts
 
 Snapshot all candy machine config and state accounts for a given update_authority.
->>>>>>> 87d563ed
 
 ##### Usage
 
@@ -392,14 +369,6 @@
 
 
 
-<<<<<<< HEAD
-**Warning: This command modifies your NFT and is for advanced users. Ensure you understand what the command does and
-how it affects your NFT. Use with caution.**
-
-Update all [Data](https://github.com/metaplex-foundation/metaplex/blob/f1962b5d6f32b6dc3e77cd8fee07cf9e404c38e8/rust/token-metadata/program/src/state.rs#L73) fields on a list of NFTs' metadata accounts by reading new values for it *from* provided new URIs.
-
-**Warning: If your NFTs were minted from a candy machine, this command will remove your candy machine as a creator. If you do not wish to do this, do not use this command. The next release will have a more granular update option.**
-=======
 #### Snapshot Holders
 
 Snapshot all current holders of NFTs filtered by candy_machine_id or update_authority
@@ -411,7 +380,6 @@
 ```
 
 or
->>>>>>> 87d563ed
 
 ```bash
 metaboss snapshot holders --update_authority <UPDATE_AUTHORITY> --output <OUTPUT_DIR>
