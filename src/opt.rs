use structopt::StructOpt;

#[derive(Debug, StructOpt)]
#[structopt(name = "Metaboss", about = "Metaplex NFT 'Swiss Army Knife' tool.")]
pub struct Opt {
    /// RPC endpoint url to override using the Solana config or the hard-coded default
    #[structopt(short, long)]
    pub rpc: Option<String>,

    #[structopt(subcommand)]
    pub cmd: Command,
}

#[derive(Debug, StructOpt)]
pub enum Command {
    /// Decode on-chain data into JSON format
    #[structopt(name = "decode")]
    Decode {
        #[structopt(subcommand)]
        decode_subcommands: DecodeSubcommands,
    },
    /// Mint new NFTs from JSON files
    #[structopt(name = "mint")]
    Mint {
        #[structopt(subcommand)]
        mint_subcommands: MintSubcommands,
    },
    /// Update various aspects of NFTs
    #[structopt(name = "update")]
    Update {
        #[structopt(subcommand)]
        update_subcommands: UpdateSubcommands,
    },
    /// Set non-Data struct values for a NFT
    #[structopt(name = "set")]
    Set {
        #[structopt(subcommand)]
        set_subcommands: SetSubcommands,
    },
    /// Sign metadata for an unverified creator
    #[structopt(name = "sign")]
    Sign {
        #[structopt(subcommand)]
        sign_subcommands: SignSubcommands,
    },
    /// Get snapshots of various blockchain states
    #[structopt(name = "snapshot")]
    Snapshot {
        #[structopt(subcommand)]
        snapshot_subcommands: SnapshotSubcommands,
    },
}

#[derive(Debug, StructOpt)]
pub enum DecodeSubcommands {
    /// Decode a mint account's metadata
    #[structopt(name = "mint")]
    Mint {
        /// Single mint account to decode
        #[structopt(short, long)]
        account: Option<String>,

        /// Path to JSON file containing a list of mint accounts to decode
        #[structopt(short, long)]
        list_file: Option<String>,

        /// Path to directory to save output files.
        #[structopt(short, long, default_value = ".")]
        output: String,
    },
}

#[derive(Debug, StructOpt)]
pub enum MintSubcommands {
    #[structopt(name = "one")]
    One {
        /// Path to the update_authority keypair file
        #[structopt(short, long)]
        keypair: String,

        /// Receiving address, if different from update authority.
        #[structopt(short, long)]
        receiver: Option<String>,

        /// On-chain formatted metadata for the new NFT
        #[structopt(short = "d", long)]
        nft_data_file: String,
    },
    #[structopt(name = "list")]
    List {
        /// Path to the update_authority keypair file
        #[structopt(short, long)]
        keypair: String,

        /// Receiving address, if different from update authority
        #[structopt(short, long)]
        receiver: Option<String>,

        /// Directory of on-chain formatted metadata files for the new NFTs
        #[structopt(short = "d", long)]
        nft_data_dir: String,
    },
}

#[derive(Debug, StructOpt)]
pub enum SetSubcommands {
    /// Set primary sale happened to true
    #[structopt(name = "primary-sale-happened")]
    PrimarySaleHappened {
        /// Path to the creator's keypair file
        #[structopt(short, long)]
        keypair: String,

        /// Mint account of corresponding metadata to update
        #[structopt(short, long)]
        account: String,
    },
    /// Set update authority to a new account
    #[structopt(name = "update-authority")]
    UpdateAuthority {
        /// Path to the creator's keypair file
        #[structopt(short, long)]
        keypair: String,

        /// Mint account of corresponding metadata to update
        #[structopt(short, long)]
        account: String,

        /// New update authority address
        #[structopt(short = "u", long)]
        new_update_authority: String,
    },
}

#[derive(Debug, StructOpt)]
pub enum SignSubcommands {
    /// Sign the metadata for a single mint account
    #[structopt(name = "one")]
    One {
        /// Path to the creator's keypair file
        #[structopt(short, long)]
        keypair: String,

        /// Mint account to sign
        #[structopt(short, long)]
        account: String,
    },
    /// Sign all metadata from a JSON list or for a given candy machine id
    #[structopt(name = "all")]
    All {
        /// Path to the creator's keypair file
        #[structopt(short, long)]
        keypair: String,

<<<<<<< HEAD
        /// Candy Machine ID to filter accounts by.
        #[structopt(short, long, required_unless = "mint-account")]
        candy_machine_id: Option<String>,

        /// Mint account to update.
        #[structopt(short, long)]
        mint_account: Option<String>,
=======
        /// Candy Machine ID to filter accounts by
        #[structopt(short, long)]
        candy_machine_id: Option<String>,

        /// Path to JSON file with list of mint accounts to sign
        #[structopt(short, long)]
        mint_accounts_file: Option<String>,
>>>>>>> b7e3ab14
    },
}

#[derive(Debug, StructOpt)]
pub enum SnapshotSubcommands {
    /// Snapshot all current holders of NFTs by candy_machine_id or update_authority
    #[structopt(name = "holders")]
    Holders {
        /// Update authority to filter accounts by.
        #[structopt(short, long)]
        update_authority: Option<String>,

        /// Candy Machine ID to filter accounts by.
        #[structopt(short, long)]
        candy_machine_id: Option<String>,

        /// Path to directory to save output files.
        #[structopt(short, long, default_value = ".")]
        output: String,
    },
    ///Snapshot all candy machine config and state accounts for a given update_authority
    #[structopt(name = "cm-accounts")]
    CMAccounts {
        /// Update authority to filter accounts by.
        #[structopt(short, long)]
        update_authority: String,

        /// Path to directory to save output files.
        #[structopt(short, long, default_value = ".")]
        output: String,
    },
    /// Snapshot all mint accounts for a given candy machine id or update authority
    #[structopt(name = "mints")]
    Mints {
        /// Candy Machine ID to filter accounts by
        #[structopt(short, long)]
        candy_machine_id: Option<String>,

        /// Update authority to filter accounts by.
        #[structopt(short, long)]
        update_authority: Option<String>,

        /// Path to directory to save output file
        #[structopt(short, long, default_value = ".")]
        output: String,
    },
}

#[derive(Debug, StructOpt)]
pub enum UpdateSubcommands {
    /// Update the data struct on a NFT
    #[structopt(name = "data")]
    Data {
        /// Path to the creator's keypair file
        #[structopt(short, long)]
        keypair: String,

        /// Mint account of corresponding metadata to update
        #[structopt(short, long)]
        account: String,

        /// Path to JSON file containing new data
        #[structopt(short, long)]
        new_data_file: String,
    },
    /// Update the metadata URI, keeping the rest of the data the same
    #[structopt(name = "uri")]
    Uri {
        /// Path to the creator's keypair file
        #[structopt(short, long)]
        keypair: String,

        /// Mint account of corresponding metadata to update
        #[structopt(short, long)]
        account: String,

        /// New uri
        #[structopt(short = "u", long)]
        new_uri: String,
    },
}<|MERGE_RESOLUTION|>--- conflicted
+++ resolved
@@ -152,23 +152,13 @@
         #[structopt(short, long)]
         keypair: String,
 
-<<<<<<< HEAD
-        /// Candy Machine ID to filter accounts by.
-        #[structopt(short, long, required_unless = "mint-account")]
+        /// Candy Machine ID to filter accounts by
+        #[structopt(short, long)]
         candy_machine_id: Option<String>,
 
-        /// Mint account to update.
-        #[structopt(short, long)]
-        mint_account: Option<String>,
-=======
-        /// Candy Machine ID to filter accounts by
-        #[structopt(short, long)]
-        candy_machine_id: Option<String>,
-
         /// Path to JSON file with list of mint accounts to sign
         #[structopt(short, long)]
         mint_accounts_file: Option<String>,
->>>>>>> b7e3ab14
     },
 }
 
